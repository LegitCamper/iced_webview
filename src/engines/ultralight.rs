use clipboard_rs::{Clipboard, ClipboardContext};
use iced::keyboard::{self};
use iced::mouse::{self, ScrollDelta};
use iced::{Point, Size};
<<<<<<< HEAD
use slotmap::{DefaultKey, SlotMap};
=======
use rand::Rng;
>>>>>>> 86df0126
use smol_str::SmolStr;
use std::path::PathBuf;
use std::str::FromStr;
use std::sync::{Arc, RwLock};
use std::{env::var, path::Path};
use ul_next::{
    config::Config,
    event::{self, KeyEventCreationInfo, MouseEvent, ScrollEvent},
    key_code::VirtualKeyCode,
    platform,
    renderer::Renderer,
    view,
    window::Cursor,
    Surface,
};

<<<<<<< HEAD
use super::{Engine, PageType, PixelFormat};
=======
use super::{Engine, EngineResult, PageType, PixelFormat, ViewId};
use crate::ImageInfo;
>>>>>>> 86df0126

struct UlClipboard {
    ctx: ClipboardContext,
}

impl platform::Clipboard for UlClipboard {
    fn clear(&mut self) {}

    fn read_plain_text(&mut self) -> Option<String> {
        Some(self.ctx.get_text().unwrap_or("".to_string()))
    }

    fn write_plain_text(&mut self, text: &str) {
        self.ctx
            .set_text(text.into())
            .expect("Failed to set contents of clipboard");
    }
}

<<<<<<< HEAD
struct View {
=======
/// Holds Ultralight View info like surfaces for rendering and urls & titles
pub struct View {
    id: ViewId,
>>>>>>> 86df0126
    surface: Surface,
    view: view::View,
    cursor: Arc<RwLock<mouse::Interaction>>,
    last_frame: ImageInfo,
}

<<<<<<< HEAD
impl Into<super::View> for &View {
    fn into(self) -> super::View {
        super::View {
            title: self.view.title().unwrap(),
            url: self.view.url().unwrap(),
        }
    }
}

pub struct Ultralight {
    renderer: Renderer,
    view_config: view::ViewConfig,
    views: SlotMap<DefaultKey, View>,
=======
/// Implementation of the Ultralight browsing engine for iced_webivew
pub struct Ultralight {
    renderer: Renderer,
    view_config: view::ViewConfig,
    views: Vec<View>,
>>>>>>> 86df0126
}

impl Default for Ultralight {
    fn default() -> Self {
        let config = Config::start().build().expect("Failed to start Ultralight");
        platform::enable_platform_fontloader();
        let env = var("CARGO_ULTRALIGHT_RESOURCES");
        let resources_path: PathBuf = match env {
            Ok(env) => PathBuf::from_str(&env)
                .expect("Failed to get path from ultralight resources enviroment varible"),
            Err(_) => {
                // env not set - check if its been symlinked by build.rs
                match Path::new("./resources").exists() {
                    true => Path::new("./resources").to_owned(),
                    false => panic!("ULTRALIGHT_RESOURCES_DIR was not set and ultralight-resources feature was not enabled"),
                }
            }
        };
        assert!(Path::new(&resources_path).join("cacert.pem").exists());
        assert!(Path::new(&resources_path).join("icudt67l.dat").exists());
        let resources_dir = resources_path
            .parent()
            .expect("resources path needs to point to the resources directory"); // leaves resources directory
        platform::enable_platform_filesystem(resources_dir)
            .expect("Failed to access ultralight filesystem");
        platform::set_clipboard(UlClipboard {
            ctx: ClipboardContext::new().expect("Failed to get ownership of clipboard"),
        });

        let renderer = Renderer::create(config).expect("Failed to create ultralight renderer");
        let view_config = view::ViewConfig::start()
            .initial_device_scale(1.0)
            .font_family_standard("Arial")
            .is_accelerated(false)
            .build()
            .unwrap();

        Self {
            renderer,
            view_config,
<<<<<<< HEAD
            views: SlotMap::new(),
=======
            views: Vec::new(),
>>>>>>> 86df0126
        }
    }
}

impl Ultralight {
<<<<<<< HEAD
    pub fn new(font: &str, scale: f64) -> Self {
        accelerated.then(|| panic!("Ultralight acceleration is currently unsupported"));
=======
    /// Creates a new Ultralight adapter
    pub fn new(font: &str, scale: f64) -> Self {
>>>>>>> 86df0126
        Self {
            view_config: view::ViewConfig::start()
                .initial_device_scale(scale)
                .font_family_standard(font)
<<<<<<< HEAD
=======
                // iced_webview does not currently support acceleration
>>>>>>> 86df0126
                .is_accelerated(false)
                .build()
                .unwrap(),
            ..Default::default()
        }
    }

<<<<<<< HEAD
impl Engine for Ultralight {
    fn do_work(&self) {
        self.renderer.update()
    }

    fn force_render(&self, id: DefaultKey) {
        self.views
            .get(id)
            .expect("Tab does not exist")
            .view
            .set_needs_paint(true)
=======
    fn get_view(&self, id: ViewId) -> Option<&View> {
        self.views.iter().find(|&view| view.id == id)
    }

    fn get_view_mut(&mut self, id: ViewId) -> Option<&mut View> {
        self.views.iter_mut().find(|view| view.id == id)
>>>>>>> 86df0126
    }
}

<<<<<<< HEAD
    fn need_render(&self, id: DefaultKey) -> bool {
        self.views
            .get(id)
            .expect("Tab does not exist")
            .view
            .needs_paint()
    }

    fn render(&mut self, _id: DefaultKey) {
        self.renderer.render();
    }

    fn resize(&mut self, size: Size<u32>) {
        self.views.iter().for_each(|(_, view)| {
            view.view.resize(size.width, size.height);
            view.surface.resize(size.width, size.height);
        })
    }

    fn pixel_buffer(&mut self, id: DefaultKey) -> Option<(PixelFormat, Vec<u8>)> {
        self.render(id);

        if let Some(pixel_data) = self
            .views
            .get_mut(id)
            .expect("Tab does not exist")
            .surface
            .lock_pixels()
        {
            let mut vec = Vec::new();
            vec.extend_from_slice(&pixel_data);
            Some((PixelFormat::Bgra, vec))
        } else {
            None
        }
    }

    fn get_cursor(&self, id: DefaultKey) -> mouse::Interaction {
        *self
            .views
            .get(id)
            .expect("Tab does not exist")
            .cursor
            .read()
            .unwrap()
    }

    fn goto_html(&self, id: DefaultKey, html: &str) {
        self.views
            .get(id)
            .expect("Tab does not exist")
            .view
            .load_html(html)
            .unwrap();
    }

    fn goto_url(&self, id: DefaultKey, url: &Url) {
        self.views
            .get(id)
            .expect("Tab does not exist")
            .view
            .load_url(url.as_ref())
            .unwrap();
    }

    fn has_loaded(&self, id: DefaultKey) -> Option<bool> {
        Some(
            !self
                .views
                .get(id)
                .expect("Tab does not exist")
                .view
                .is_loading(),
        )
    }

    fn get_views(&self) -> Vec<super::View> {
        self.views
            .iter()
            .map(|(_, view)| Into::<super::View>::into(view))
            .collect()
    }

    fn remove_view(&mut self, id: DefaultKey) {
        self.views.remove(id).expect("Failed to remove view");
    }

    fn get_view(&self, id: DefaultKey) -> super::View {
        Into::<super::View>::into(self.views.get(id).expect("Tab does not exist"))
    }

    fn new_view(&mut self, page_type: PageType, size: Size<u32>) -> DefaultKey {
=======
impl Engine for Ultralight {
    fn update(&mut self) {
        self.renderer.update();
    }

    fn render(&mut self, size: Size<u32>) {
        self.renderer.render();

        // for each view save new view
        // TODO: could probably be optimized for performace
        for view in self.views.iter_mut() {
            if let Some(pixels) = view.surface.lock_pixels() {
                view.last_frame =
                    ImageInfo::new(pixels.to_vec(), PixelFormat::Bgra, size.width, size.height);
            }
        }
    }

    fn request_render(&mut self, id: ViewId, size: Size<u32>) -> Option<()> {
        self.get_view_mut(id)?.view.set_needs_paint(true);

        for view in self.views.iter_mut().filter(|view| view.id == id) {
            if let Some(pixels) = view.surface.lock_pixels() {
                view.last_frame =
                    ImageInfo::new(pixels.to_vec(), PixelFormat::Bgra, size.width, size.height);
                return Some(());
            }
        }
        None
    }

    fn new_view(&mut self, size: Size<u32>) -> Option<ViewId> {
        let id = rand::thread_rng().gen();

>>>>>>> 86df0126
        let view = self
            .renderer
            // TODO: debug why new views are slanted unless do + 10/ - 10
            // maybe causes the fuzzyness
            .create_view(size.width + 10, size.height - 10, &self.view_config, None)?;

        let surface = view.surface()?;

        // RGBA - ensure it has the right diamentions
        debug_assert!(surface.row_bytes() / size.width == 4);

        let cursor = Arc::new(RwLock::new(mouse::Interaction::Idle));
        let cb_cursor = cursor.clone();
        view.set_change_cursor_callback(move |_view, cursor_update| {
            *cb_cursor.write().expect("Failed to write cursor status") = match cursor_update {
                Cursor::None => mouse::Interaction::Idle,
                Cursor::Pointer => mouse::Interaction::Idle,
                Cursor::Hand => mouse::Interaction::Pointer,
                Cursor::Grab => mouse::Interaction::Grab,
                Cursor::VerticalText => mouse::Interaction::Text,
                Cursor::IBeam => mouse::Interaction::Text,
                Cursor::Cross => mouse::Interaction::Crosshair,
                Cursor::Wait => mouse::Interaction::Working,
                Cursor::Grabbing => mouse::Interaction::Grab,
                Cursor::NorthSouthResize => mouse::Interaction::ResizingVertically,
                Cursor::EastWestResize => mouse::Interaction::ResizingHorizontally,
                Cursor::NotAllowed => mouse::Interaction::NotAllowed,
                Cursor::ZoomIn => mouse::Interaction::ZoomIn,
                Cursor::ZoomOut => mouse::Interaction::ZoomIn,
                _ => mouse::Interaction::Pointer,
            };
        });

<<<<<<< HEAD
        self.views.insert(View {
            surface,
            view,
            cursor,
        })
    }

    fn refresh(&self, id: DefaultKey) {
        self.views
            .get(id)
            .expect("Tab does not exist")
            .view
            .reload();
    }

    fn go_forward(&self, id: DefaultKey) {
        self.views
            .get(id)
            .expect("Tab does not exist")
            .view
            .go_forward();
    }

    fn go_back(&self, id: DefaultKey) {
        self.views
            .get(id)
            .expect("Tab does not exist")
            .view
            .go_back();
    }

    fn focus(&self, id: DefaultKey) {
        self.views.get(id).expect("Tab does not exist").view.focus();
    }

    fn unfocus(&self, id: DefaultKey) {
        self.views
            .get(id)
            .expect("Tab does not exist")
            .view
            .unfocus();
    }

    fn scroll(&self, id: DefaultKey, delta: ScrollDelta) {
        let scroll_event = match delta {
            ScrollDelta::Lines { x, y } => ScrollEvent::new(
                ul_next::event::ScrollEventType::ScrollByPixel,
                x as i32 * 100,
                y as i32 * 100,
            )
            .unwrap(),
            ScrollDelta::Pixels { x, y } => ScrollEvent::new(
                ul_next::event::ScrollEventType::ScrollByPixel,
                x as i32,
                y as i32,
            )
            .unwrap(),
        };
        self.views
            .get(id)
            .expect("Tab does not exist")
            .view
            .fire_scroll_event(scroll_event);
    }

    fn handle_keyboard_event(&self, id: DefaultKey, event: keyboard::Event) {
=======
        let view = View {
            id,
            surface,
            view,
            cursor,
            last_frame: ImageInfo::default(),
        };
        self.views.push(view);
        Some(id)
    }

    fn remove_view(&mut self, id: ViewId) -> Option<()> {
        let views = self.views.len();
        self.views.retain(|view| view.id != id);
        if self.views.len() == views {
            None
        } else {
            Some(())
        }
    }

    fn goto(&mut self, id: ViewId, page_type: PageType) -> Option<()> {
        match page_type {
            PageType::Url(url) => self.get_view_mut(id)?.view.load_url(&url).ok()?,
            PageType::Html(html) => self.get_view_mut(id)?.view.load_html(&html).ok()?,
        }
        Some(())
    }

    fn focus(&mut self) {
        self.views.iter().for_each(|view| view.view.focus());
    }

    fn unfocus(&self) {
        self.views.iter().for_each(|view| view.view.unfocus());
    }

    fn resize(&mut self, size: Size<u32>) {
        self.views.iter().for_each(|view| {
            view.view.resize(size.width, size.height);
            view.surface.resize(size.width, size.height);
        })
    }

    fn handle_keyboard_event(&mut self, id: ViewId, event: keyboard::Event) -> Option<()> {
>>>>>>> 86df0126
        let key_event = match event {
            keyboard::Event::KeyPressed {
                key,
                location,
                modifiers,
                text,
                modified_key,
                physical_key: _,
            } => iced_key_to_ultralight_key(
                KeyPress::Press,
                Some(modified_key),
                Some(key),
                Some(location),
                modifiers,
                text,
            ),
            keyboard::Event::KeyReleased {
                key,
                location,
                modifiers,
            } => iced_key_to_ultralight_key(
                KeyPress::Unpress,
                None,
                Some(key),
                Some(location),
                modifiers,
                None,
            ),
            keyboard::Event::ModifiersChanged(modifiers) => {
                iced_key_to_ultralight_key(KeyPress::Press, None, None, None, modifiers, None)
            }
        };

        if let Some(key_event) = key_event {
<<<<<<< HEAD
            self.views
                .get(id)
                .expect("Tab does not exist")
                .view
                .fire_key_event(key_event);
=======
            self.get_view_mut(id)?.view.fire_key_event(key_event);
>>>>>>> 86df0126
        }
        Some(())
    }

<<<<<<< HEAD
    fn handle_mouse_event(&mut self, id: DefaultKey, point: Point, event: mouse::Event) {
        match event {
            mouse::Event::ButtonReleased(mouse::Button::Forward) => {
                self.go_forward(id);
            }
            mouse::Event::ButtonReleased(mouse::Button::Back) => {
                self.go_back(id);
            }
            mouse::Event::ButtonPressed(mouse::Button::Left) => {
                self.views
                    .get(id)
                    .expect("Tab does not exist")
                    .view
                    .fire_mouse_event(
                        MouseEvent::new(
                            ul_next::event::MouseEventType::MouseDown,
                            point.x as i32,
                            point.y as i32,
                            ul_next::event::MouseButton::Left,
                        )
                        .unwrap(),
                    );
            }
            mouse::Event::ButtonReleased(mouse::Button::Left) => {
                self.views
                    .get(id)
                    .expect("Tab does not exist")
                    .view
                    .fire_mouse_event(
                        MouseEvent::new(
                            ul_next::event::MouseEventType::MouseUp,
                            point.x as i32,
                            point.y as i32,
                            ul_next::event::MouseButton::Left,
                        )
                        .unwrap(),
                    );
            }
            mouse::Event::ButtonPressed(mouse::Button::Right) => {
                self.views
                    .get(id)
                    .expect("Tab does not exist")
                    .view
                    .fire_mouse_event(
                        MouseEvent::new(
                            ul_next::event::MouseEventType::MouseDown,
                            point.x as i32,
                            point.y as i32,
                            ul_next::event::MouseButton::Right,
                        )
                        .unwrap(),
                    );
            }
            mouse::Event::ButtonReleased(mouse::Button::Right) => {
                self.views
                    .get(id)
                    .expect("Tab does not exist")
                    .view
                    .fire_mouse_event(
                        MouseEvent::new(
                            ul_next::event::MouseEventType::MouseUp,
                            point.x as i32,
                            point.y as i32,
                            ul_next::event::MouseButton::Right,
                        )
                        .unwrap(),
                    );
            }
            mouse::Event::CursorMoved { position: _ } => {
                self.views
                    .get(id)
                    .expect("Tab does not exist")
                    .view
                    .fire_mouse_event(
                        MouseEvent::new(
                            ul_next::event::MouseEventType::MouseMoved,
                            point.x as i32,
                            point.y as i32,
                            ul_next::event::MouseButton::None,
                        )
                        .unwrap(),
                    );
            }
            mouse::Event::WheelScrolled { delta } => self.scroll(id, delta),
            mouse::Event::CursorLeft => {
                self.unfocus(id);
            }
            mouse::Event::CursorEntered => {
                self.focus(id);
=======
    fn handle_mouse_event(&mut self, id: ViewId, point: Point, event: mouse::Event) -> Option<()> {
        match event {
            mouse::Event::ButtonReleased(mouse::Button::Forward) => self.go_forward(id),
            mouse::Event::ButtonReleased(mouse::Button::Back) => self.go_back(id),
            mouse::Event::ButtonPressed(mouse::Button::Left) => {
                self.get_view_mut(id)?.view.fire_mouse_event(
                    MouseEvent::new(
                        ul_next::event::MouseEventType::MouseDown,
                        point.x as i32,
                        point.y as i32,
                        ul_next::event::MouseButton::Left,
                    )
                    .expect("Ultralight failed to fire mouse input"),
                );
                Some(())
            }
            mouse::Event::ButtonReleased(mouse::Button::Left) => {
                self.get_view_mut(id)?.view.fire_mouse_event(
                    MouseEvent::new(
                        ul_next::event::MouseEventType::MouseUp,
                        point.x as i32,
                        point.y as i32,
                        ul_next::event::MouseButton::Left,
                    )
                    .expect("Ultralight failed to fire mouse input"),
                );
                Some(())
            }
            mouse::Event::ButtonPressed(mouse::Button::Right) => {
                self.get_view_mut(id)?.view.fire_mouse_event(
                    MouseEvent::new(
                        ul_next::event::MouseEventType::MouseDown,
                        point.x as i32,
                        point.y as i32,
                        ul_next::event::MouseButton::Right,
                    )
                    .expect("Ultralight failed to fire mouse input"),
                );
                Some(())
            }
            mouse::Event::ButtonReleased(mouse::Button::Right) => {
                self.get_view_mut(id)?.view.fire_mouse_event(
                    MouseEvent::new(
                        ul_next::event::MouseEventType::MouseUp,
                        point.x as i32,
                        point.y as i32,
                        ul_next::event::MouseButton::Right,
                    )
                    .expect("Ultralight failed to fire mouse input"),
                );
                Some(())
            }
            mouse::Event::CursorMoved { position: _ } => {
                self.get_view_mut(id)?.view.fire_mouse_event(
                    MouseEvent::new(
                        ul_next::event::MouseEventType::MouseMoved,
                        point.x as i32,
                        point.y as i32,
                        ul_next::event::MouseButton::None,
                    )
                    .expect("Ultralight failed to fire mouse input"),
                );
                Some(())
            }
            mouse::Event::WheelScrolled { delta } => self.scroll(id, delta),
            mouse::Event::CursorLeft => {
                self.unfocus();
                Some(())
            }
            mouse::Event::CursorEntered => {
                self.focus();
                Some(())
>>>>>>> 86df0126
            }
            _ => Some(()),
        }
    }

    fn refresh(&mut self, id: ViewId) -> Option<()> {
        self.get_view_mut(id)?.view.reload();
        Some(())
    }

    fn go_forward(&mut self, id: ViewId) -> Option<()> {
        self.get_view_mut(id)?.view.go_forward();
        Some(())
    }

    fn go_back(&mut self, id: ViewId) -> Option<()> {
        self.get_view_mut(id)?.view.go_back();
        Some(())
    }

    fn scroll(&mut self, id: ViewId, delta: mouse::ScrollDelta) -> Option<()> {
        let scroll_event = match delta {
            ScrollDelta::Lines { x, y } => ScrollEvent::new(
                ul_next::event::ScrollEventType::ScrollByPixel,
                x as i32 * 100,
                y as i32 * 100,
            )
            .unwrap(),
            ScrollDelta::Pixels { x, y } => ScrollEvent::new(
                ul_next::event::ScrollEventType::ScrollByPixel,
                x as i32,
                y as i32,
            )
            .unwrap(),
        };
        self.get_view_mut(id)?.view.fire_scroll_event(scroll_event);
        Some(())
    }

    fn get_url(&self, id: ViewId) -> EngineResult<String> {
        if let Some(view) = self.get_view(id) {
            match view.view.url() {
                Ok(url) => EngineResult::Success(url),
                Err(_) => EngineResult::NotLoaded,
            }
        } else {
            EngineResult::IdDoesNotExist
        }
    }

    fn get_title(&self, id: ViewId) -> EngineResult<String> {
        if let Some(view) = self.get_view(id) {
            match view.view.title() {
                Ok(title) => EngineResult::Success(title),
                Err(_) => EngineResult::NotLoaded,
            }
        } else {
            EngineResult::IdDoesNotExist
        }
    }

    fn get_cursor(&self, id: ViewId) -> EngineResult<mouse::Interaction> {
        if let Some(view) = self.get_view(id) {
            match view.cursor.read() {
                Ok(cursor) => EngineResult::Success(*cursor),
                Err(_) => EngineResult::NotLoaded,
            }
        } else {
            EngineResult::IdDoesNotExist
        }
    }

    fn get_view(&self, id: ViewId) -> EngineResult<&ImageInfo> {
        if let Some(view) = self.get_view(id) {
            if self.get_view(id).unwrap().view.is_loading() {
                EngineResult::NotLoaded
            } else {
                EngineResult::Success(&view.last_frame)
            }
        } else {
            EngineResult::IdDoesNotExist
        }
    }
}

#[derive(Debug, PartialEq, Eq)]
enum KeyPress {
    Press,
    Unpress,
}

fn iced_key_to_ultralight_key(
    press: KeyPress,
    modified_key: Option<keyboard::Key>,
    key: Option<keyboard::Key>, // This one is modified by ctrl and results in wrong key
    _location: Option<keyboard::Location>,
    modifiers: keyboard::Modifiers,
    text: Option<SmolStr>,
) -> Option<event::KeyEvent> {
    let (text, virtual_key, native_key) = {
        if let Some(key) = key {
            let text = match key {
                keyboard::Key::Named(key) => {
                    if key == keyboard::key::Named::Space {
                        String::from(" ")
                    } else {
                        String::from("")
                    }
                }
                keyboard::Key::Character(_) => match text {
                    Some(text) => text.to_string(),
                    None => String::from(""),
                },
                keyboard::Key::Unidentified => return None,
            };
            let (virtual_key, native_key) = match key {
                keyboard::Key::Named(key) => match key {
                    keyboard::key::Named::Control => (
                        VirtualKeyCode::Control,
                        #[cfg(windows)]
                        17,
                        #[cfg(unix)]
                        29,
                    ),
                    keyboard::key::Named::Shift => (
                        VirtualKeyCode::Shift,
                        #[cfg(windows)]
                        16,
                        #[cfg(unix)]
                        42,
                    ),
                    keyboard::key::Named::Enter => (
                        VirtualKeyCode::Return,
                        #[cfg(windows)]
                        13,
                        #[cfg(unix)]
                        28,
                    ),
                    keyboard::key::Named::Tab => (
                        VirtualKeyCode::Tab,
                        #[cfg(windows)]
                        9,
                        #[cfg(unix)]
                        15,
                    ),
                    keyboard::key::Named::Space => (
                        VirtualKeyCode::Space,
                        #[cfg(windows)]
                        32,
                        #[cfg(unix)]
                        57,
                    ),
                    keyboard::key::Named::ArrowDown => (
                        VirtualKeyCode::Down,
                        #[cfg(windows)]
                        40,
                        #[cfg(unix)]
                        108,
                    ),
                    keyboard::key::Named::ArrowLeft => (
                        VirtualKeyCode::Right,
                        #[cfg(windows)]
                        37,
                        #[cfg(unix)]
                        106,
                    ),
                    keyboard::key::Named::ArrowRight => (
                        VirtualKeyCode::Up,
                        #[cfg(windows)]
                        39,
                        #[cfg(unix)]
                        103,
                    ),
                    keyboard::key::Named::ArrowUp => (
                        VirtualKeyCode::Left,
                        #[cfg(windows)]
                        33,
                        #[cfg(unix)]
                        105,
                    ),
                    keyboard::key::Named::End => (
                        VirtualKeyCode::End,
                        #[cfg(windows)]
                        35,
                        #[cfg(unix)]
                        107,
                    ),
                    keyboard::key::Named::Home => (
                        VirtualKeyCode::Home,
                        #[cfg(windows)]
                        36,
                        #[cfg(unix)]
                        102,
                    ),
                    keyboard::key::Named::Backspace => (
                        VirtualKeyCode::Back,
                        #[cfg(windows)]
                        8,
                        #[cfg(unix)]
                        14,
                    ),
                    keyboard::key::Named::Delete => (
                        VirtualKeyCode::Delete,
                        #[cfg(windows)]
                        46,
                        #[cfg(unix)]
                        11,
                    ),
                    keyboard::key::Named::Insert => (
                        VirtualKeyCode::Insert,
                        #[cfg(windows)]
                        45,
                        #[cfg(unix)]
                        110,
                    ),
                    keyboard::key::Named::Escape => (
                        VirtualKeyCode::Escape,
                        #[cfg(windows)]
                        27,
                        #[cfg(unix)]
                        1,
                    ),
                    keyboard::key::Named::F1 => (
                        VirtualKeyCode::F1,
                        #[cfg(windows)]
                        112,
                        #[cfg(unix)]
                        59,
                    ),
                    keyboard::key::Named::F2 => (
                        VirtualKeyCode::F2,
                        #[cfg(windows)]
                        113,
                        #[cfg(unix)]
                        60,
                    ),
                    keyboard::key::Named::F3 => (
                        VirtualKeyCode::F3,
                        #[cfg(windows)]
                        114,
                        #[cfg(unix)]
                        61,
                    ),
                    keyboard::key::Named::F4 => (
                        VirtualKeyCode::F4,
                        #[cfg(windows)]
                        115,
                        #[cfg(unix)]
                        62,
                    ),
                    keyboard::key::Named::F5 => (
                        VirtualKeyCode::F5,
                        #[cfg(windows)]
                        116,
                        #[cfg(unix)]
                        63,
                    ),
                    keyboard::key::Named::F6 => (
                        VirtualKeyCode::F6,
                        #[cfg(windows)]
                        117,
                        #[cfg(unix)]
                        64,
                    ),
                    keyboard::key::Named::F7 => (
                        VirtualKeyCode::F7,
                        #[cfg(windows)]
                        118,
                        #[cfg(unix)]
                        65,
                    ),
                    keyboard::key::Named::F8 => (
                        VirtualKeyCode::F8,
                        #[cfg(windows)]
                        119,
                        #[cfg(unix)]
                        66,
                    ),
                    keyboard::key::Named::F9 => (
                        VirtualKeyCode::F9,
                        #[cfg(windows)]
                        120,
                        #[cfg(unix)]
                        67,
                    ),
                    keyboard::key::Named::F10 => (
                        VirtualKeyCode::F10,
                        #[cfg(windows)]
                        121,
                        #[cfg(unix)]
                        68,
                    ),
                    keyboard::key::Named::F11 => (
                        VirtualKeyCode::F11,
                        #[cfg(windows)]
                        122,
                        #[cfg(unix)]
                        69,
                    ),
                    keyboard::key::Named::F12 => (
                        VirtualKeyCode::F12,
                        #[cfg(windows)]
                        123,
                        #[cfg(unix)]
                        70,
                    ),
                    _ => return None,
                },
                keyboard::Key::Character(key) => match key.as_str() {
                    "a" => (
                        VirtualKeyCode::A,
                        #[cfg(windows)]
                        65,
                        #[cfg(unix)]
                        30,
                    ),
                    "b" => (
                        VirtualKeyCode::B,
                        #[cfg(windows)]
                        66,
                        #[cfg(unix)]
                        48,
                    ),
                    "c" => (
                        VirtualKeyCode::C,
                        #[cfg(windows)]
                        67,
                        #[cfg(unix)]
                        46,
                    ),
                    "d" => (
                        VirtualKeyCode::D,
                        #[cfg(windows)]
                        68,
                        #[cfg(unix)]
                        32,
                    ),
                    "e" => (
                        VirtualKeyCode::E,
                        #[cfg(windows)]
                        69,
                        #[cfg(unix)]
                        18,
                    ),
                    "f" => (
                        VirtualKeyCode::F,
                        #[cfg(windows)]
                        70,
                        #[cfg(unix)]
                        33,
                    ),
                    "g" => (
                        VirtualKeyCode::G,
                        #[cfg(windows)]
                        71,
                        #[cfg(unix)]
                        34,
                    ),
                    "h" => (
                        VirtualKeyCode::H,
                        #[cfg(windows)]
                        72,
                        #[cfg(unix)]
                        35,
                    ),
                    "i" => (
                        VirtualKeyCode::I,
                        #[cfg(windows)]
                        73,
                        #[cfg(unix)]
                        23,
                    ),
                    "j" => (
                        VirtualKeyCode::J,
                        #[cfg(windows)]
                        74,
                        #[cfg(unix)]
                        36,
                    ),
                    "k" => (
                        VirtualKeyCode::K,
                        #[cfg(windows)]
                        75,
                        #[cfg(unix)]
                        37,
                    ),
                    "l" => (
                        VirtualKeyCode::L,
                        #[cfg(windows)]
                        76,
                        #[cfg(unix)]
                        38,
                    ),
                    "m" => (
                        VirtualKeyCode::M,
                        #[cfg(windows)]
                        77,
                        #[cfg(unix)]
                        50,
                    ),
                    "n" => (
                        VirtualKeyCode::N,
                        #[cfg(windows)]
                        78,
                        #[cfg(unix)]
                        49,
                    ),
                    "o" => (
                        VirtualKeyCode::O,
                        #[cfg(windows)]
                        79,
                        #[cfg(unix)]
                        24,
                    ),
                    "p" => (
                        VirtualKeyCode::P,
                        #[cfg(windows)]
                        80,
                        #[cfg(unix)]
                        25,
                    ),
                    "q" => (
                        VirtualKeyCode::Q,
                        #[cfg(windows)]
                        81,
                        #[cfg(unix)]
                        16,
                    ),
                    "r" => (
                        VirtualKeyCode::R,
                        #[cfg(windows)]
                        82,
                        #[cfg(unix)]
                        19,
                    ),
                    "s" => (
                        VirtualKeyCode::S,
                        #[cfg(windows)]
                        83,
                        #[cfg(unix)]
                        31,
                    ),
                    "t" => (
                        VirtualKeyCode::T,
                        #[cfg(windows)]
                        84,
                        #[cfg(unix)]
                        20,
                    ),
                    "u" => (
                        VirtualKeyCode::U,
                        #[cfg(windows)]
                        85,
                        #[cfg(unix)]
                        22,
                    ),
                    "v" => (
                        VirtualKeyCode::V,
                        #[cfg(windows)]
                        86,
                        #[cfg(unix)]
                        47,
                    ),
                    "w" => (
                        VirtualKeyCode::W,
                        #[cfg(windows)]
                        87,
                        #[cfg(unix)]
                        17,
                    ),
                    "x" => (
                        VirtualKeyCode::X,
                        #[cfg(windows)]
                        88,
                        #[cfg(unix)]
                        47,
                    ),
                    "y" => (
                        VirtualKeyCode::Y,
                        #[cfg(windows)]
                        89,
                        #[cfg(unix)]
                        21,
                    ),
                    "z" => (
                        VirtualKeyCode::Z,
                        #[cfg(windows)]
                        90,
                        #[cfg(unix)]
                        44,
                    ),
                    "0" => (
                        VirtualKeyCode::Key0,
                        #[cfg(windows)]
                        48,
                        #[cfg(unix)]
                        11,
                    ),
                    "1" => (
                        VirtualKeyCode::Key1,
                        #[cfg(windows)]
                        49,
                        #[cfg(unix)]
                        2,
                    ),
                    "2" => (
                        VirtualKeyCode::Key2,
                        #[cfg(windows)]
                        50,
                        #[cfg(unix)]
                        3,
                    ),
                    "3" => (
                        VirtualKeyCode::Key3,
                        #[cfg(windows)]
                        51,
                        #[cfg(unix)]
                        4,
                    ),
                    "4" => (
                        VirtualKeyCode::Key4,
                        #[cfg(windows)]
                        52,
                        #[cfg(unix)]
                        5,
                    ),
                    "5" => (
                        VirtualKeyCode::Key5,
                        #[cfg(windows)]
                        53,
                        #[cfg(unix)]
                        6,
                    ),
                    "6" => (
                        VirtualKeyCode::Key6,
                        #[cfg(windows)]
                        54,
                        #[cfg(unix)]
                        7,
                    ),
                    "7" => (
                        VirtualKeyCode::Key7,
                        #[cfg(windows)]
                        55,
                        #[cfg(unix)]
                        8,
                    ),
                    "8" => (
                        VirtualKeyCode::Key8,
                        #[cfg(windows)]
                        56,
                        #[cfg(unix)]
                        9,
                    ),
                    "9" => (
                        VirtualKeyCode::Key9,
                        #[cfg(windows)]
                        57,
                        #[cfg(unix)]
                        10,
                    ),
                    "," => (
                        VirtualKeyCode::OemComma,
                        #[cfg(windows)]
                        188,
                        #[cfg(unix)]
                        51,
                    ),
                    "." => (
                        VirtualKeyCode::OemPeriod,
                        #[cfg(windows)]
                        190,
                        #[cfg(unix)]
                        52,
                    ),
                    ";" => (
                        VirtualKeyCode::OemPeriod,
                        #[cfg(windows)]
                        186,
                        #[cfg(unix)]
                        39,
                    ),
                    "-" => (
                        VirtualKeyCode::OemMinus,
                        #[cfg(windows)]
                        189,
                        #[cfg(unix)]
                        12,
                    ),
                    "_" => (
                        VirtualKeyCode::OemMinus,
                        #[cfg(windows)]
                        189,
                        #[cfg(unix)]
                        74,
                    ),
                    "+" => (
                        VirtualKeyCode::OemPlus,
                        #[cfg(windows)]
                        187,
                        #[cfg(unix)]
                        78,
                    ),
                    "=" => (
                        VirtualKeyCode::OemPlus,
                        #[cfg(windows)]
                        187,
                        #[cfg(unix)]
                        78,
                    ),
                    "\\" => (
                        VirtualKeyCode::Oem5,
                        #[cfg(windows)]
                        220,
                        #[cfg(unix)]
                        43,
                    ),
                    "|" => (
                        VirtualKeyCode::Oem5,
                        #[cfg(windows)]
                        220,
                        #[cfg(unix)]
                        43,
                    ),
                    "`" => (
                        VirtualKeyCode::Oem3,
                        #[cfg(windows)]
                        192,
                        #[cfg(unix)]
                        41,
                    ),
                    "?" => (
                        VirtualKeyCode::Oem2,
                        #[cfg(windows)]
                        191,
                        #[cfg(unix)]
                        53,
                    ),
                    "/" => (
                        VirtualKeyCode::Oem2,
                        #[cfg(windows)]
                        191,
                        #[cfg(unix)]
                        53,
                    ),
                    ">" => (
                        VirtualKeyCode::Oem102,
                        #[cfg(windows)]
                        226,
                        #[cfg(unix)]
                        52,
                    ),
                    "<" => (
                        VirtualKeyCode::Oem102,
                        #[cfg(windows)]
                        226,
                        #[cfg(unix)]
                        52,
                    ),
                    "[" => (
                        VirtualKeyCode::Oem4,
                        #[cfg(windows)]
                        219,
                        #[cfg(unix)]
                        26,
                    ),
                    "]" => (
                        VirtualKeyCode::Oem6,
                        #[cfg(windows)]
                        221,
                        #[cfg(unix)]
                        27,
                    ),
                    _ => return None,
                },
                keyboard::Key::Unidentified => return None,
            };
            (text, virtual_key, native_key)
        } else {
            return None;
        }
    };

    let modifiers = event::KeyEventModifiers {
        alt: modifiers.alt(),
        ctrl: modifiers.control(),
        meta: modifiers.logo(),
        shift: modifiers.shift(),
    };

    let ty = if modifiers.ctrl {
        event::KeyEventType::RawKeyDown
    } else if !text.is_empty() && text.is_ascii() && press == KeyPress::Press {
        event::KeyEventType::Char
    } else {
        match press {
            KeyPress::Press => event::KeyEventType::RawKeyDown,
            KeyPress::Unpress => event::KeyEventType::KeyUp,
        }
    };

    let creation_info = KeyEventCreationInfo {
        ty,
        modifiers,
        virtual_key_code: virtual_key,
        native_key_code: native_key,
        text: text.as_str(),
        unmodified_text: if let Some(keyboard::Key::Character(char)) = modified_key {
            &char.to_string()
        } else {
            text.as_str()
        },
        is_keypad: false,
        is_auto_repeat: false,
        is_system_key: false,
    };

    event::KeyEvent::new(creation_info).ok()
}<|MERGE_RESOLUTION|>--- conflicted
+++ resolved
@@ -2,11 +2,7 @@
 use iced::keyboard::{self};
 use iced::mouse::{self, ScrollDelta};
 use iced::{Point, Size};
-<<<<<<< HEAD
-use slotmap::{DefaultKey, SlotMap};
-=======
 use rand::Rng;
->>>>>>> 86df0126
 use smol_str::SmolStr;
 use std::path::PathBuf;
 use std::str::FromStr;
@@ -23,12 +19,8 @@
     Surface,
 };
 
-<<<<<<< HEAD
-use super::{Engine, PageType, PixelFormat};
-=======
 use super::{Engine, EngineResult, PageType, PixelFormat, ViewId};
 use crate::ImageInfo;
->>>>>>> 86df0126
 
 struct UlClipboard {
     ctx: ClipboardContext,
@@ -48,40 +40,20 @@
     }
 }
 
-<<<<<<< HEAD
-struct View {
-=======
 /// Holds Ultralight View info like surfaces for rendering and urls & titles
 pub struct View {
     id: ViewId,
->>>>>>> 86df0126
     surface: Surface,
     view: view::View,
     cursor: Arc<RwLock<mouse::Interaction>>,
     last_frame: ImageInfo,
 }
 
-<<<<<<< HEAD
-impl Into<super::View> for &View {
-    fn into(self) -> super::View {
-        super::View {
-            title: self.view.title().unwrap(),
-            url: self.view.url().unwrap(),
-        }
-    }
-}
-
-pub struct Ultralight {
-    renderer: Renderer,
-    view_config: view::ViewConfig,
-    views: SlotMap<DefaultKey, View>,
-=======
 /// Implementation of the Ultralight browsing engine for iced_webivew
 pub struct Ultralight {
     renderer: Renderer,
     view_config: view::ViewConfig,
     views: Vec<View>,
->>>>>>> 86df0126
 }
 
 impl Default for Ultralight {
@@ -122,31 +94,19 @@
         Self {
             renderer,
             view_config,
-<<<<<<< HEAD
-            views: SlotMap::new(),
-=======
             views: Vec::new(),
->>>>>>> 86df0126
         }
     }
 }
 
 impl Ultralight {
-<<<<<<< HEAD
-    pub fn new(font: &str, scale: f64) -> Self {
-        accelerated.then(|| panic!("Ultralight acceleration is currently unsupported"));
-=======
     /// Creates a new Ultralight adapter
     pub fn new(font: &str, scale: f64) -> Self {
->>>>>>> 86df0126
         Self {
             view_config: view::ViewConfig::start()
                 .initial_device_scale(scale)
                 .font_family_standard(font)
-<<<<<<< HEAD
-=======
                 // iced_webview does not currently support acceleration
->>>>>>> 86df0126
                 .is_accelerated(false)
                 .build()
                 .unwrap(),
@@ -154,123 +114,15 @@
         }
     }
 
-<<<<<<< HEAD
-impl Engine for Ultralight {
-    fn do_work(&self) {
-        self.renderer.update()
-    }
-
-    fn force_render(&self, id: DefaultKey) {
-        self.views
-            .get(id)
-            .expect("Tab does not exist")
-            .view
-            .set_needs_paint(true)
-=======
     fn get_view(&self, id: ViewId) -> Option<&View> {
         self.views.iter().find(|&view| view.id == id)
     }
 
     fn get_view_mut(&mut self, id: ViewId) -> Option<&mut View> {
         self.views.iter_mut().find(|view| view.id == id)
->>>>>>> 86df0126
     }
 }
 
-<<<<<<< HEAD
-    fn need_render(&self, id: DefaultKey) -> bool {
-        self.views
-            .get(id)
-            .expect("Tab does not exist")
-            .view
-            .needs_paint()
-    }
-
-    fn render(&mut self, _id: DefaultKey) {
-        self.renderer.render();
-    }
-
-    fn resize(&mut self, size: Size<u32>) {
-        self.views.iter().for_each(|(_, view)| {
-            view.view.resize(size.width, size.height);
-            view.surface.resize(size.width, size.height);
-        })
-    }
-
-    fn pixel_buffer(&mut self, id: DefaultKey) -> Option<(PixelFormat, Vec<u8>)> {
-        self.render(id);
-
-        if let Some(pixel_data) = self
-            .views
-            .get_mut(id)
-            .expect("Tab does not exist")
-            .surface
-            .lock_pixels()
-        {
-            let mut vec = Vec::new();
-            vec.extend_from_slice(&pixel_data);
-            Some((PixelFormat::Bgra, vec))
-        } else {
-            None
-        }
-    }
-
-    fn get_cursor(&self, id: DefaultKey) -> mouse::Interaction {
-        *self
-            .views
-            .get(id)
-            .expect("Tab does not exist")
-            .cursor
-            .read()
-            .unwrap()
-    }
-
-    fn goto_html(&self, id: DefaultKey, html: &str) {
-        self.views
-            .get(id)
-            .expect("Tab does not exist")
-            .view
-            .load_html(html)
-            .unwrap();
-    }
-
-    fn goto_url(&self, id: DefaultKey, url: &Url) {
-        self.views
-            .get(id)
-            .expect("Tab does not exist")
-            .view
-            .load_url(url.as_ref())
-            .unwrap();
-    }
-
-    fn has_loaded(&self, id: DefaultKey) -> Option<bool> {
-        Some(
-            !self
-                .views
-                .get(id)
-                .expect("Tab does not exist")
-                .view
-                .is_loading(),
-        )
-    }
-
-    fn get_views(&self) -> Vec<super::View> {
-        self.views
-            .iter()
-            .map(|(_, view)| Into::<super::View>::into(view))
-            .collect()
-    }
-
-    fn remove_view(&mut self, id: DefaultKey) {
-        self.views.remove(id).expect("Failed to remove view");
-    }
-
-    fn get_view(&self, id: DefaultKey) -> super::View {
-        Into::<super::View>::into(self.views.get(id).expect("Tab does not exist"))
-    }
-
-    fn new_view(&mut self, page_type: PageType, size: Size<u32>) -> DefaultKey {
-=======
 impl Engine for Ultralight {
     fn update(&mut self) {
         self.renderer.update();
@@ -305,7 +157,6 @@
     fn new_view(&mut self, size: Size<u32>) -> Option<ViewId> {
         let id = rand::thread_rng().gen();
 
->>>>>>> 86df0126
         let view = self
             .renderer
             // TODO: debug why new views are slanted unless do + 10/ - 10
@@ -339,74 +190,6 @@
             };
         });
 
-<<<<<<< HEAD
-        self.views.insert(View {
-            surface,
-            view,
-            cursor,
-        })
-    }
-
-    fn refresh(&self, id: DefaultKey) {
-        self.views
-            .get(id)
-            .expect("Tab does not exist")
-            .view
-            .reload();
-    }
-
-    fn go_forward(&self, id: DefaultKey) {
-        self.views
-            .get(id)
-            .expect("Tab does not exist")
-            .view
-            .go_forward();
-    }
-
-    fn go_back(&self, id: DefaultKey) {
-        self.views
-            .get(id)
-            .expect("Tab does not exist")
-            .view
-            .go_back();
-    }
-
-    fn focus(&self, id: DefaultKey) {
-        self.views.get(id).expect("Tab does not exist").view.focus();
-    }
-
-    fn unfocus(&self, id: DefaultKey) {
-        self.views
-            .get(id)
-            .expect("Tab does not exist")
-            .view
-            .unfocus();
-    }
-
-    fn scroll(&self, id: DefaultKey, delta: ScrollDelta) {
-        let scroll_event = match delta {
-            ScrollDelta::Lines { x, y } => ScrollEvent::new(
-                ul_next::event::ScrollEventType::ScrollByPixel,
-                x as i32 * 100,
-                y as i32 * 100,
-            )
-            .unwrap(),
-            ScrollDelta::Pixels { x, y } => ScrollEvent::new(
-                ul_next::event::ScrollEventType::ScrollByPixel,
-                x as i32,
-                y as i32,
-            )
-            .unwrap(),
-        };
-        self.views
-            .get(id)
-            .expect("Tab does not exist")
-            .view
-            .fire_scroll_event(scroll_event);
-    }
-
-    fn handle_keyboard_event(&self, id: DefaultKey, event: keyboard::Event) {
-=======
         let view = View {
             id,
             surface,
@@ -452,7 +235,6 @@
     }
 
     fn handle_keyboard_event(&mut self, id: ViewId, event: keyboard::Event) -> Option<()> {
->>>>>>> 86df0126
         let key_event = match event {
             keyboard::Event::KeyPressed {
                 key,
@@ -487,110 +269,11 @@
         };
 
         if let Some(key_event) = key_event {
-<<<<<<< HEAD
-            self.views
-                .get(id)
-                .expect("Tab does not exist")
-                .view
-                .fire_key_event(key_event);
-=======
             self.get_view_mut(id)?.view.fire_key_event(key_event);
->>>>>>> 86df0126
         }
         Some(())
     }
 
-<<<<<<< HEAD
-    fn handle_mouse_event(&mut self, id: DefaultKey, point: Point, event: mouse::Event) {
-        match event {
-            mouse::Event::ButtonReleased(mouse::Button::Forward) => {
-                self.go_forward(id);
-            }
-            mouse::Event::ButtonReleased(mouse::Button::Back) => {
-                self.go_back(id);
-            }
-            mouse::Event::ButtonPressed(mouse::Button::Left) => {
-                self.views
-                    .get(id)
-                    .expect("Tab does not exist")
-                    .view
-                    .fire_mouse_event(
-                        MouseEvent::new(
-                            ul_next::event::MouseEventType::MouseDown,
-                            point.x as i32,
-                            point.y as i32,
-                            ul_next::event::MouseButton::Left,
-                        )
-                        .unwrap(),
-                    );
-            }
-            mouse::Event::ButtonReleased(mouse::Button::Left) => {
-                self.views
-                    .get(id)
-                    .expect("Tab does not exist")
-                    .view
-                    .fire_mouse_event(
-                        MouseEvent::new(
-                            ul_next::event::MouseEventType::MouseUp,
-                            point.x as i32,
-                            point.y as i32,
-                            ul_next::event::MouseButton::Left,
-                        )
-                        .unwrap(),
-                    );
-            }
-            mouse::Event::ButtonPressed(mouse::Button::Right) => {
-                self.views
-                    .get(id)
-                    .expect("Tab does not exist")
-                    .view
-                    .fire_mouse_event(
-                        MouseEvent::new(
-                            ul_next::event::MouseEventType::MouseDown,
-                            point.x as i32,
-                            point.y as i32,
-                            ul_next::event::MouseButton::Right,
-                        )
-                        .unwrap(),
-                    );
-            }
-            mouse::Event::ButtonReleased(mouse::Button::Right) => {
-                self.views
-                    .get(id)
-                    .expect("Tab does not exist")
-                    .view
-                    .fire_mouse_event(
-                        MouseEvent::new(
-                            ul_next::event::MouseEventType::MouseUp,
-                            point.x as i32,
-                            point.y as i32,
-                            ul_next::event::MouseButton::Right,
-                        )
-                        .unwrap(),
-                    );
-            }
-            mouse::Event::CursorMoved { position: _ } => {
-                self.views
-                    .get(id)
-                    .expect("Tab does not exist")
-                    .view
-                    .fire_mouse_event(
-                        MouseEvent::new(
-                            ul_next::event::MouseEventType::MouseMoved,
-                            point.x as i32,
-                            point.y as i32,
-                            ul_next::event::MouseButton::None,
-                        )
-                        .unwrap(),
-                    );
-            }
-            mouse::Event::WheelScrolled { delta } => self.scroll(id, delta),
-            mouse::Event::CursorLeft => {
-                self.unfocus(id);
-            }
-            mouse::Event::CursorEntered => {
-                self.focus(id);
-=======
     fn handle_mouse_event(&mut self, id: ViewId, point: Point, event: mouse::Event) -> Option<()> {
         match event {
             mouse::Event::ButtonReleased(mouse::Button::Forward) => self.go_forward(id),
@@ -663,7 +346,6 @@
             mouse::Event::CursorEntered => {
                 self.focus();
                 Some(())
->>>>>>> 86df0126
             }
             _ => Some(()),
         }
