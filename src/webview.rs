--- conflicted
+++ resolved
@@ -1,350 +1,7 @@
-<<<<<<< HEAD
-use iced::advanced::{
-    self,
-    graphics::core::event,
-    layout,
-    renderer::{self},
-    widget::Tree,
-    Clipboard, Layout, Shell, Widget,
-};
-use iced::event::Status;
-use iced::keyboard;
-use iced::widget::image::{Handle, Image};
-use iced::{mouse, Element, Point, Size, Task};
-use iced::{theme::Theme, Event, Length, Rectangle};
-use url::Url;
-
-use crate::{engines, ImageInfo, PageType, ViewId};
-
-#[derive(Debug, Clone, PartialEq)]
-pub enum Action {
-    ChangeView(ViewId),
-    CloseView(ViewId),
-    CreateView,
-    GoBackward,
-    GoForward,
-    GoToUrl(Url),
-    Refresh,
-    SendKeyboardEvent(keyboard::Event),
-    SendMouseEvent(mouse::Event, Point),
-    Update,
-    Resize(Size<u32>),
-}
-
-pub struct WebView<Engine, Message>
-where
-    Engine: engines::Engine,
-{
-    engine: Engine,
-    current_view: Option<ViewId>,
-    view: ImageInfo,
-    view_size: Size<u32>,
-    new_view: PageType,
-    on_close_view: Option<Box<dyn Fn(ViewId) -> Message>>,
-    on_create_view: Option<Box<dyn Fn(ViewId) -> Message>>,
-    on_url_change: Option<Box<dyn Fn(String) -> Message>>,
-    url: String,
-    on_title_change: Option<Box<dyn Fn(String) -> Message>>,
-    title: String,
-}
-
-impl<Engine: engines::Engine + Default, Message: Send + Clone + 'static> WebView<Engine, Message> {
-    pub fn new(new_view: PageType) -> (Self, Task<Action>) {
-        (
-            WebView {
-                engine: Engine::default(),
-                current_view: None,
-                view: ImageInfo::default(),
-                view_size: Size::new(1920, 1080),
-                new_view,
-                on_close_view: None,
-                on_create_view: None,
-                on_url_change: None,
-                url: String::new(),
-                on_title_change: None,
-                title: String::new(),
-            },
-            Task::done(Action::CreateView),
-        )
-    }
-
-    pub fn on_create_view(mut self, on_create_view: impl Fn(ViewId) -> Message + 'static) -> Self {
-        self.on_create_view = Some(Box::new(on_create_view));
-        self
-    }
-
-    pub fn on_close_view(mut self, on_close_view: impl Fn(ViewId) -> Message + 'static) -> Self {
-        self.on_close_view = Some(Box::new(on_close_view));
-        self
-    }
-
-    pub fn on_url_change(mut self, on_url_change: impl Fn(String) -> Message + 'static) -> Self {
-        self.on_url_change = Some(Box::new(on_url_change));
-        self
-    }
-
-    pub fn on_title_change(
-        mut self,
-        on_title_change: impl Fn(String) -> Message + 'static,
-    ) -> Self {
-        self.on_title_change = Some(Box::new(on_title_change));
-        self
-    }
-
-    fn update_engine(&mut self) {
-        self.engine.do_work();
-        if let Some(current_view) = self.current_view {
-            if let Some(has_loaded) = self.engine.has_loaded(current_view) {
-                if has_loaded {
-                    if self.engine.need_render(current_view) {
-                        if let Some((format, image_data)) = self.engine.pixel_buffer(current_view) {
-                            self.view = ImageInfo::new(
-                                image_data,
-                                format,
-                                self.view_size.width,
-                                self.view_size.height,
-                            );
-                            return;
-                        }
-                    }
-                }
-            }
-        }
-        self.view = ImageInfo {
-            width: self.view_size.width,
-            height: self.view_size.height,
-            ..Default::default()
-        };
-    }
-
-    fn force_update(&mut self) {
-        self.engine.do_work();
-        if let Some(current_view) = self.current_view {
-            if let Some((format, image_data)) = self.engine.pixel_buffer(current_view) {
-                self.view = ImageInfo::new(
-                    image_data,
-                    format,
-                    self.view_size.width,
-                    self.view_size.height,
-                );
-            }
-        }
-    }
-
-    pub fn update(&mut self, action: Action) -> Task<Message> {
-        self.update_engine();
-        let mut tasks = Vec::new();
-        if let Some(current_view) = self.current_view {
-            if let Some(on_url_change) = &self.on_url_change {
-                let current_view = self.engine.get_view(current_view);
-                if self.url != current_view.url {
-                    self.url = current_view.url;
-                    tasks.push(Task::done(on_url_change(self.url.clone())))
-                }
-            }
-            if let Some(on_title_change) = &self.on_title_change {
-                let current_view = self.engine.get_view(current_view);
-                if self.title != current_view.title {
-                    self.title = current_view.title;
-                    tasks.push(Task::done(on_title_change(self.title.clone())))
-                }
-            }
-        }
-        tasks.push(match action {
-            Action::ChangeView(id) => {
-                self.current_view = Some(id);
-                Task::none()
-            }
-            Action::CloseView(id) => {
-                self.engine.remove_view(id);
-
-                if let Some(on_view_close) = &self.on_close_view {
-                    Task::done((on_view_close)(id))
-                } else {
-                    Task::none()
-                }
-            }
-            Action::CreateView => {
-                let bounds = self.view_size;
-                let view_id = self.engine.new_view(
-                    self.new_view.clone(),
-                    Size::new(bounds.width + 10, bounds.height - 10), // ??? fixes wonky image
-                );
-                match self.new_view {
-                    PageType::Url(url) => self.engine.goto_url(
-                        view_id,
-                        &Url::parse(url).expect("Failed to parse new view url"),
-                    ),
-                    PageType::Html(html) => self.engine.goto_html(view_id, html),
-                }
-                self.engine.force_render(view_id);
-                if let Some(on_create_view) = &self.on_create_view {
-                    Task::done((on_create_view)(view_id))
-                } else {
-                    Task::none()
-                }
-            }
-            Action::GoBackward => {
-                if let Some(current_view) = self.current_view {
-                    self.engine.go_back(current_view);
-                }
-                Task::none()
-            }
-            Action::GoForward => {
-                if let Some(current_view) = self.current_view {
-                    self.engine.go_forward(current_view);
-                }
-                Task::none()
-            }
-            Action::GoToUrl(url) => {
-                if let Some(current_view) = self.current_view {
-                    self.engine.goto_url(current_view, &url);
-                }
-                Task::none()
-            }
-            Action::Refresh => {
-                if let Some(current_view) = self.current_view {
-                    self.engine.refresh(current_view);
-                }
-                Task::none()
-            }
-            Action::SendKeyboardEvent(event) => {
-                if let Some(current_view) = self.current_view {
-                    self.engine.handle_keyboard_event(current_view, event);
-                }
-                Task::none()
-            }
-            Action::SendMouseEvent(point, event) => {
-                if let Some(current_view) = self.current_view {
-                    self.engine.handle_mouse_event(current_view, event, point);
-                }
-                Task::none()
-            }
-            Action::Update => {
-                self.force_update();
-                Task::none()
-            }
-            Action::Resize(size) => {
-                self.view_size = size;
-                self.engine.resize(size);
-                Task::none()
-            }
-        });
-
-        if tasks.is_empty() {
-            Task::none()
-        } else {
-            Task::batch(tasks)
-        }
-    }
-
-    pub fn view(&self) -> Element<Action> {
-        WebViewWidget::new(self.view_size, &self.view).into()
-    }
-}
-
-pub struct WebViewWidget {
-    bounds: Size<u32>,
-    image: Image<Handle>,
-}
-
-impl WebViewWidget {
-    pub fn new(bounds: Size<u32>, image: &ImageInfo) -> Self {
-        Self {
-            bounds,
-            image: image.as_image(),
-        }
-    }
-}
-
-impl<Renderer> Widget<Action, Theme, Renderer> for WebViewWidget
-where
-    Renderer: iced::advanced::image::Renderer<Handle = iced::advanced::image::Handle>,
-{
-    fn size(&self) -> Size<Length> {
-        Size {
-            width: Length::Fill,
-            height: Length::Fill,
-        }
-    }
-
-    fn layout(
-        &self,
-        _tree: &mut Tree,
-        _renderer: &Renderer,
-        limits: &layout::Limits,
-    ) -> layout::Node {
-        layout::Node::new(limits.max())
-    }
-
-    fn draw(
-        &self,
-        tree: &Tree,
-        renderer: &mut Renderer,
-        theme: &Theme,
-        style: &renderer::Style,
-        layout: Layout<'_>,
-        cursor: mouse::Cursor,
-        viewport: &Rectangle,
-    ) {
-        <Image<Handle> as Widget<Action, Theme, Renderer>>::draw(
-            &self.image,
-            tree,
-            renderer,
-            theme,
-            style,
-            layout,
-            cursor,
-            viewport,
-        )
-    }
-
-    fn on_event(
-        &mut self,
-        _state: &mut Tree,
-        event: Event,
-        layout: Layout<'_>,
-        cursor: mouse::Cursor,
-        _renderer: &Renderer,
-        _clipboard: &mut dyn Clipboard,
-        shell: &mut Shell<'_, Action>,
-        _viewport: &Rectangle,
-    ) -> event::Status {
-        let size = Size::new(layout.bounds().width as u32, layout.bounds().height as u32);
-        if self.bounds != size {
-            shell.publish(Action::Resize(size));
-        }
-
-        match event {
-            Event::Keyboard(event) => {
-                shell.publish(Action::SendKeyboardEvent(event));
-            }
-            Event::Mouse(event) => {
-                if let Some(point) = cursor.position_in(layout.bounds()) {
-                    shell.publish(Action::SendMouseEvent(event, point));
-                }
-            }
-            _ => (),
-        }
-        Status::Ignored
-    }
-}
-
-impl<'a, Message: 'a, Renderer> From<WebViewWidget> for Element<'a, Message, Theme, Renderer>
-where
-    Renderer: advanced::Renderer + advanced::image::Renderer<Handle = advanced::image::Handle>,
-    WebViewWidget: Widget<Message, Theme, Renderer>,
-{
-    fn from(widget: WebViewWidget) -> Self {
-        Self::new(widget)
-    }
-}
-=======
 /// Advanced is a more complex interface than basic and assumes the user stores all the view ids themselves.
 /// This gives the user more freedom by allowing them to view multiple views at the same time, but removes
 /// actions like close current
 pub mod advanced;
 /// Basic allows users to have simple interfaces like close current and
 /// allows users to index views by ints like 0, 1 , or 2
-pub mod basic;
->>>>>>> 86df0126
+pub mod basic;