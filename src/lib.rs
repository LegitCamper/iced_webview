pub use html::root::Html;
use iced::widget::image;

pub mod engines;
<<<<<<< HEAD
pub use engines::{DisplayView, Engine, PageType, PixelFormat, View, ViewInfo, Views};
=======
pub use engines::{Engine, PageType, PixelFormat, View};
>>>>>>> 23fb7900

pub mod webview;
pub use webview::WebView;

#[cfg(feature = "ultralight")]
pub use engines::ultralight::Ultralight;

/// Image details for passing the view around
#[derive(Clone, Debug, PartialEq)]
pub struct ImageInfo {
    pub pixels: Vec<u8>,
    pub width: u32,
    pub height: u32,
}

impl Default for ImageInfo {
    fn default() -> Self {
        Self {
            pixels: vec![255; (Self::WIDTH as usize * Self::HEIGHT as usize) * 4],
            width: Self::WIDTH,
            height: Self::HEIGHT,
        }
    }
}

impl ImageInfo {
    // The default dimentions
    const WIDTH: u32 = 800;
    const HEIGHT: u32 = 800;

    pub fn new(pixels: Vec<u8>, format: PixelFormat, width: u32, height: u32) -> Self {
        // R, G, B, A
        assert_eq!(pixels.len() % 4, 0);

        let pixels = match format {
            PixelFormat::Rgba => pixels,
            PixelFormat::Bgra => pixels
                .chunks(4)
                .flat_map(|chunk| [chunk[2], chunk[1], chunk[0], chunk[3]])
                .collect(),
        };

        Self {
            pixels,
            width,
            height,
        }
    }

    pub fn as_image(&self) -> image::Image<image::Handle> {
        image::Image::new(image::Handle::from_rgba(
            self.width,
            self.height,
            self.pixels.clone(),
        ))
    }
}<|MERGE_RESOLUTION|>--- conflicted
+++ resolved
@@ -2,11 +2,7 @@
 use iced::widget::image;
 
 pub mod engines;
-<<<<<<< HEAD
-pub use engines::{DisplayView, Engine, PageType, PixelFormat, View, ViewInfo, Views};
-=======
 pub use engines::{Engine, PageType, PixelFormat, View};
->>>>>>> 23fb7900
 
 pub mod webview;
 pub use webview::WebView;
