use iced::keyboard;
use iced::mouse::{self, Interaction};
use iced::Size;
// use iced::widget::image::{Handle, Image};
use iced::Point;
use url::Url;

#[cfg(all(feature = "ultralight", feature = "gosub"))]
compile_error!("Ultralight and Gosub are mutually exclusive and cannot be enabled together");

#[cfg(feature = "ultralight")]
pub mod ultralight;

#[cfg(feature = "gosub")]
pub mod gosub;

pub enum PixelFormat {
    Rgba,
    Bgra,
}

pub trait Engine {
<<<<<<< HEAD
    type Info: ViewInfo;

=======
>>>>>>> 23fb7900
    fn do_work(&self);
    fn need_render(&self) -> bool;
    fn force_render(&self);
    fn render(&mut self);
    fn size(&self) -> Option<(u32, u32)>;
    fn resize(&mut self, size: Size<u32>);
    fn pixel_buffer(&mut self) -> Option<(PixelFormat, Vec<u8>)>;

    fn get_cursor(&self) -> Interaction;
    // fn get_icon(&self) -> Image<Handle>;
    fn goto_url(&self, url: &Url);
    fn goto_html(&self, html: &str);
    fn has_loaded(&self) -> Option<bool>;
<<<<<<< HEAD
    fn new_view(&mut self, page_type: PageType, size: Size<u32>) -> View<Self::Info>;
    fn get_views(&self) -> &Views<Self::Info>;
    fn get_views_mut(&mut self) -> &mut Views<Self::Info>;
=======

    fn new_view(&mut self, page_type: PageType, size: Size<u32>) -> usize;
    fn get_views(&self) -> Vec<View>;
    fn get_view(&self, id: usize) -> View;
>>>>>>> 23fb7900

    fn refresh(&self);
    fn go_forward(&self);
    fn go_back(&self);
    fn focus(&self);
    fn unfocus(&self);

    fn scroll(&self, delta: mouse::ScrollDelta);
    fn handle_keyboard_event(&self, event: keyboard::Event);
    fn handle_mouse_event(&mut self, point: Point, event: mouse::Event);
}

<<<<<<< HEAD
/// Engine specific view information
pub trait ViewInfo {
    fn url(&self) -> String;
    fn title(&self) -> String;
}

/// Can be converted from View to hold information for ResultType
#[derive(Clone, Debug, PartialEq)]
pub struct DisplayView {
    pub id: usize,
    pub url: String,
    pub title: String,
}

impl<Info: ViewInfo> From<View<Info>> for DisplayView {
    fn from(view: View<Info>) -> Self {
        DisplayView {
            id: view.id,
            url: view.url(),
            title: view.title(),
        }
    }
}

/// Stores view info like url & title
pub struct View<Info: ViewInfo> {
    id: usize,
    view: ImageInfo,
    info: Info,
}

impl<Info: ViewInfo> View<Info> {
    pub fn new(info: Info) -> Self {
        let id = rand::thread_rng().gen();
        Self {
            id,
            view: ImageInfo::default(),
            info,
        }
    }

    pub fn to_display_view(&self) -> DisplayView {
        DisplayView {
            id: self.id,
            url: self.url(),
            title: self.title(),
        }
    }

    pub fn get_view(&self) -> &ImageInfo {
        &self.view
    }

    pub fn set_view(&mut self, view: ImageInfo) {
        self.view = view;
    }

    pub fn id(&self) -> usize {
        self.id
    }

    pub fn url(&self) -> String {
        self.info.url()
    }

    pub fn title(&self) -> String {
        self.info.title()
    }
}

pub struct Views<Info: ViewInfo> {
    views: Vec<View<Info>>,
    history: Vec<usize>,
}

impl<Info: ViewInfo> Default for Views<Info> {
    fn default() -> Self {
        Self::new()
    }
}

impl<Info: ViewInfo> Views<Info> {
    pub fn new() -> Self {
        Self {
            views: Vec::new(),
            history: Vec::new(),
        }
    }

    pub fn id_to_index(&self, id: usize) -> usize {
        for (idx, view) in self.views.iter().enumerate() {
            if view.id == id {
                return idx;
            }
        }
        panic!("Id: {} was not found", id);
    }

    pub fn index_to_id(&self, index: usize) -> usize {
        self.views
            .get(index)
            .unwrap_or_else(|| panic!("Index {} was not found", index))
            .id
    }

    pub fn get_current_id(&self) -> Option<usize> {
        Some(self.history.last()?.to_owned())
    }

    pub fn set_current_id(&mut self, id: usize) {
        self.history.push(id)
    }

    pub fn views(&self) -> &Vec<View<Info>> {
        &self.views
    }

    pub fn display_views(&self) -> Vec<DisplayView> {
        self.views
            .iter()
            .map(|view| view.to_display_view())
            .collect()
    }

    pub fn insert(&mut self, view: View<Info>) -> usize {
        let id = view.id;
        self.views.push(view);
        id
    }

    /// Returns the newly active view
    pub fn remove(&mut self, id: usize) -> Option<usize> {
        self.history.retain(|view_id| *view_id != id);

        self.views.retain(|view| view.id != id);
        self.get_current_id()
    }

    pub fn get_current(&self) -> Option<&View<Info>> {
        self.get(self.get_current_id()?)
    }

    pub fn get_current_mut(&mut self) -> Option<&mut View<Info>> {
        Some(self.get_mut(self.get_current_id()?))
    }

    pub fn get(&self, id: usize) -> Option<&View<Info>> {
        self.views.iter().find(|&view| view.id == id)
    }

    pub fn get_mut(&mut self, id: usize) -> &mut View<Info> {
        for view in self.views.iter_mut() {
            if view.id == id {
                return view;
            }
        }
        panic!("Unable to find view with id: {}", id);
    }
=======
/// Generic View used for external widgets
pub struct View {
    title: String,
    url: String,
>>>>>>> 23fb7900
}

/// Allows users to create new views with url or custom html
#[derive(Clone)]
pub enum PageType {
    Url(&'static str),
    Html(&'static str),
}<|MERGE_RESOLUTION|>--- conflicted
+++ resolved
@@ -20,11 +20,6 @@
 }
 
 pub trait Engine {
-<<<<<<< HEAD
-    type Info: ViewInfo;
-
-=======
->>>>>>> 23fb7900
     fn do_work(&self);
     fn need_render(&self) -> bool;
     fn force_render(&self);
@@ -38,16 +33,6 @@
     fn goto_url(&self, url: &Url);
     fn goto_html(&self, html: &str);
     fn has_loaded(&self) -> Option<bool>;
-<<<<<<< HEAD
-    fn new_view(&mut self, page_type: PageType, size: Size<u32>) -> View<Self::Info>;
-    fn get_views(&self) -> &Views<Self::Info>;
-    fn get_views_mut(&mut self) -> &mut Views<Self::Info>;
-=======
-
-    fn new_view(&mut self, page_type: PageType, size: Size<u32>) -> usize;
-    fn get_views(&self) -> Vec<View>;
-    fn get_view(&self, id: usize) -> View;
->>>>>>> 23fb7900
 
     fn refresh(&self);
     fn go_forward(&self);
@@ -60,171 +45,10 @@
     fn handle_mouse_event(&mut self, point: Point, event: mouse::Event);
 }
 
-<<<<<<< HEAD
-/// Engine specific view information
-pub trait ViewInfo {
-    fn url(&self) -> String;
-    fn title(&self) -> String;
-}
-
-/// Can be converted from View to hold information for ResultType
-#[derive(Clone, Debug, PartialEq)]
-pub struct DisplayView {
-    pub id: usize,
-    pub url: String,
-    pub title: String,
-}
-
-impl<Info: ViewInfo> From<View<Info>> for DisplayView {
-    fn from(view: View<Info>) -> Self {
-        DisplayView {
-            id: view.id,
-            url: view.url(),
-            title: view.title(),
-        }
-    }
-}
-
-/// Stores view info like url & title
-pub struct View<Info: ViewInfo> {
-    id: usize,
-    view: ImageInfo,
-    info: Info,
-}
-
-impl<Info: ViewInfo> View<Info> {
-    pub fn new(info: Info) -> Self {
-        let id = rand::thread_rng().gen();
-        Self {
-            id,
-            view: ImageInfo::default(),
-            info,
-        }
-    }
-
-    pub fn to_display_view(&self) -> DisplayView {
-        DisplayView {
-            id: self.id,
-            url: self.url(),
-            title: self.title(),
-        }
-    }
-
-    pub fn get_view(&self) -> &ImageInfo {
-        &self.view
-    }
-
-    pub fn set_view(&mut self, view: ImageInfo) {
-        self.view = view;
-    }
-
-    pub fn id(&self) -> usize {
-        self.id
-    }
-
-    pub fn url(&self) -> String {
-        self.info.url()
-    }
-
-    pub fn title(&self) -> String {
-        self.info.title()
-    }
-}
-
-pub struct Views<Info: ViewInfo> {
-    views: Vec<View<Info>>,
-    history: Vec<usize>,
-}
-
-impl<Info: ViewInfo> Default for Views<Info> {
-    fn default() -> Self {
-        Self::new()
-    }
-}
-
-impl<Info: ViewInfo> Views<Info> {
-    pub fn new() -> Self {
-        Self {
-            views: Vec::new(),
-            history: Vec::new(),
-        }
-    }
-
-    pub fn id_to_index(&self, id: usize) -> usize {
-        for (idx, view) in self.views.iter().enumerate() {
-            if view.id == id {
-                return idx;
-            }
-        }
-        panic!("Id: {} was not found", id);
-    }
-
-    pub fn index_to_id(&self, index: usize) -> usize {
-        self.views
-            .get(index)
-            .unwrap_or_else(|| panic!("Index {} was not found", index))
-            .id
-    }
-
-    pub fn get_current_id(&self) -> Option<usize> {
-        Some(self.history.last()?.to_owned())
-    }
-
-    pub fn set_current_id(&mut self, id: usize) {
-        self.history.push(id)
-    }
-
-    pub fn views(&self) -> &Vec<View<Info>> {
-        &self.views
-    }
-
-    pub fn display_views(&self) -> Vec<DisplayView> {
-        self.views
-            .iter()
-            .map(|view| view.to_display_view())
-            .collect()
-    }
-
-    pub fn insert(&mut self, view: View<Info>) -> usize {
-        let id = view.id;
-        self.views.push(view);
-        id
-    }
-
-    /// Returns the newly active view
-    pub fn remove(&mut self, id: usize) -> Option<usize> {
-        self.history.retain(|view_id| *view_id != id);
-
-        self.views.retain(|view| view.id != id);
-        self.get_current_id()
-    }
-
-    pub fn get_current(&self) -> Option<&View<Info>> {
-        self.get(self.get_current_id()?)
-    }
-
-    pub fn get_current_mut(&mut self) -> Option<&mut View<Info>> {
-        Some(self.get_mut(self.get_current_id()?))
-    }
-
-    pub fn get(&self, id: usize) -> Option<&View<Info>> {
-        self.views.iter().find(|&view| view.id == id)
-    }
-
-    pub fn get_mut(&mut self, id: usize) -> &mut View<Info> {
-        for view in self.views.iter_mut() {
-            if view.id == id {
-                return view;
-            }
-        }
-        panic!("Unable to find view with id: {}", id);
-    }
-=======
 /// Generic View used for external widgets
 pub struct View {
     title: String,
     url: String,
->>>>>>> 23fb7900
 }
 
 /// Allows users to create new views with url or custom html
